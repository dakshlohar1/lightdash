--- conflicted
+++ resolved
@@ -41,14 +41,7 @@
                     Run a query
                 </LinkButton>
             </LandingHeaderWrapper>
-<<<<<<< HEAD
             <SpaceBrowser projectUuid={projectUuid} />
-=======
-            {localStorage.getItem('spaceFeature') && (
-                <SpaceBrowser projectUuid={projectUuid} />
-            )}
->>>>>>> 17c08b73
-
             {hasSavedChart && <LatestDashboards projectUuid={projectUuid} />}
             <LatestSavedCharts projectUuid={projectUuid} />
         </LandingPanelWrapper>
